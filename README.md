--- conflicted
+++ resolved
@@ -52,8 +52,6 @@
 >>> lg.pt5
 ''
 ```
-
-<<<<<<< HEAD
 `Lang` instances are sortable by name and hashable.
 ```python
 >>> langs = [Lang("deu"), Lang("eng"), Lang("rus"), Lang("eng")]
@@ -82,9 +80,6 @@
 ```
 
 Use the `macro` method to get the macrolanguage of an individual language.
-=======
-You can easily get the macrolanguage of an individual language.
->>>>>>> bb25091d
 ```python
 >>> lg = Lang("Wu Chinese")
 >>> lg.macro()
