
# iso639-lang

![PyPI](https://img.shields.io/pypi/v/iso639-lang)
![Supported Python versions](https://img.shields.io/pypi/pyversions/iso639-lang.svg)
![PyPI - Downloads](https://img.shields.io/pypi/dm/iso639-lang)
  
`iso639-lang` handles the ISO 639 code for individual languages and language groups.

```python
>>> from iso639 import Lang
>>> Lang("French")
Lang(name='French', pt1='fr', pt2b='fre', pt2t='fra', pt3='fra', pt5='')
```

## Installation

```console
$ pip install iso639-lang
```
`iso639-lang` supports Python 3.8+.  
  
## Usage

Begin by importing the `Lang` class.
```python
>>> from iso639 import Lang
```

Let's try with the identifier of an individual language.
```python
>>> lg = Lang("deu")
>>> lg.name # 639-3 reference name
'German'
>>> lg.pt1 # 639-1 identifier
'de'
>>> lg.pt2b # 639-2/B bibliographic identifier
'ger'
>>> lg.pt2t # 639-2/T terminological identifier
'deu'
>>> lg.pt3 # 639-3 identifier
'deu'
```

And now with the identifier of a group of languages.
```python
>>> lg = Lang("cel")
>>> lg.name # 639-5 English name
'Celtic languages'
>>> lg.pt2b # 639-2/B bibliographic identifier
'cel'
>>> lg.pt2t # 639-2/T terminological identifier
'cel'
>>> lg.pt5 # 639-5 identifier
'cel'
```

`Lang` is instantiable with any ISO 639 identifier or reference name.
```python
>>> Lang("German") == Lang("de") == Lang("deu") == Lang("ger")
True
```

`Lang` also recognizes all non-reference English names associated with a language identifier in ISO 639.
```python
>>> Lang("Chinese, Mandarin") # 639-3 inverted name
Lang(name='Mandarin Chinese', pt1='', pt2b='', pt2t='', pt3='cmn', pt5='')
>>> Lang("Uyghur") # other 639-3 printed name
Lang(name='Uighur', pt1='ug', pt2b='uig', pt2t='uig', pt3='uig', pt5='')
>>> Lang("Valencian") # other 639-2 English name
Lang(name='Catalan', pt1='ca', pt2b='cat', pt2t='cat', pt3='cat', pt5='')
```

Please note that `Lang` is case-sensitive.
```python
>>> Lang("ak")
Lang(name='Akan', pt1='ak', pt2b='aka', pt2t='aka', pt3='aka', pt5='')
>>> Lang("Ak")
Lang(name='Ak', pt1='', pt2b='', pt2t='', pt3='akq', pt5='')
```

You can use the `asdict` method to return ISO 639 values as a Python dictionary.
```python
>>> Lang("fra").asdict()
{'name': 'French', 'pt1': 'fr', 'pt2b': 'fre', 'pt2t': 'fra', 'pt3': 'fra', 'pt5': ''}
```

### Other Language Names

In addition to their reference name, some language identifiers may be associated with other names. You can list them using the `other_names` method.
```python
>>> lg = Lang("ast")
>>> lg.name
'Asturian'
>>> lg.other_names()
['Asturleonese', 'Bable', 'Leonese']
```

### Language Types

The type of a language is accessible thanks to the `type` method.
```python
>>> lg = Lang("Latin")
>>> lg.type()
'Historical'
```

### Macrolanguages

You can easily determine whether a language is a macrolanguage or an individual language.
```python
>>> lg = Lang("Arabic")
>>> lg.scope()
'Macrolanguage'
```

Use the `macro` method to get the macrolanguage of an individual language.
```python
>>> lg = Lang("Wu Chinese")
>>> lg.macro()
Lang(name='Chinese', pt1='zh', pt2b='chi', pt2t='zho', pt3='zho', pt5='')
```

Conversely, you can also list all the individual languages that share a common macrolanguage.
```python
>>> lg = Lang("Persian")
>>> lg.individuals()
[Lang(name='Iranian Persian', pt1='', pt2b='', pt2t='', pt3='pes', pt5=''), 
Lang(name='Dari', pt1='', pt2b='', pt2t='', pt3='prs', pt5='')]
```

### In Data Structures

<<<<<<< HEAD
Lists of `Lang` instances are sortable by name. 
```python
>>> [lg.name for lg in sorted([Lang("deu"), Lang("rus"), Lang("eng")])]
['English', 'German', 'Russian']
```
As `Lang` is hashable, `Lang` instances can be added to a set or used as dictionary keys.
```python
=======
As `Lang` is hashable, `Lang` instances can be added to a set or used as dictionary keys.
```python
>>>>>>> 49a807ec
>>> {Lang("de"): "foo", Lang("fr"):  "bar"}
{Lang(name='German', pt1='de', pt2b='ger', pt2t='deu', pt3='deu', pt5=''): 'foo', Lang(name='French', pt1='fr', pt2b='fre', pt2t='fra', pt3='fra', pt5=''): 'bar'}
```

<<<<<<< HEAD
### Iterator

`iter_langs` iterates through all possible `Lang` instances, ordered alphabetically by name.
=======
Lists of `Lang` instances are sortable by name. 
```python
>>> [lg.name for lg in sorted([Lang("deu"), Lang("rus"), Lang("eng")])]
['English', 'German', 'Russian']
```

### Iterator

`iter_langs()` iterates through all possible `Lang` instances, ordered alphabetically by name.
>>>>>>> 49a807ec

```python
>>> from iso639 import iter_langs
>>> [lg.name for lg in iter_langs()]
["'Are'are", "'Auhelawa", "A'ou", ... , 'ǂHua', 'ǂUngkue', 'ǃXóõ']
```

### Exceptions

When an invalid language value is passed to `Lang`, an `InvalidLanguageValue` exception is raised.
```python
>>> from iso639.exceptions import InvalidLanguageValue
>>> try:
...     Lang("foobar")
... except InvalidLanguageValue as e:
...     e.msg
... 
"'foobar' is not a valid Lang argument."
```

When a deprecated language value is passed to `Lang`, a `DeprecatedLanguageValue` exception is raised.
```python
>>> from iso639.exceptions import DeprecatedLanguageValue
>>> try:
...     Lang("gsc")
... except DeprecatedLanguageValue as e:
...     lg = Lang(e.change_to)
...     f"{e.name} replaced by {lg.name}."
...
'Gascon replaced by Occitan (post 1500).'
```

Note that you can use the `is_language` language checker if you don't want to handle exceptions.

### Checker

The `is_language` function checks if a language value is valid according to ISO 639.

```python
>>> from iso639 import is_language
>>> is_language("fr")
True
>>> is_language("French")
True
```

You can restrict the check to certain identifiers or names by passing an additional argument.
```python
>>> is_language("fr", "pt3") # only 639-3
False
>>> is_language("fre", ("pt2b", "pt2t")) # only 639-2/B or 639-2/T
True
```

## Speed

`iso639-lang` loads its mappings into memory to process calls much [faster](https://github.com/LBeaudoux/benchmark-iso639) than Python libraries that rely on an embedded database.


## Sources

As of September 25, 2024, `iso639-lang` is based on the latest tables provided by the ISO 639 registration authorities. Please open a new issue if you find that this library uses out-of-date data files.
 
| Set                                                                            | Description                                                                                                                  | Registration Authority | Last Modified                                                             |
|--------------------------------------------------------------------------------|------------------------------------------------------------------------------------------------------------------------------|------------------------|---------------------------------------------------------------------------|
| [Set 1](https://iso639-3.sil.org/sites/iso639-3/files/downloads/iso-639-3.tab) | _two-letter language identifiers for major, mostly national individual languages_                                            | Infoterm               | [2009-09-01](https://www.loc.gov/standards/iso639-2/php/code_changes.php) |
| [Set 2](https://www.loc.gov/standards/iso639-2/ISO-639-2_utf-8.txt)            | _three-letter language identifiers for a larger number of widely known individual languages and a number of language groups_ | Library of Congress    | [2017-12-21](https://www.loc.gov/standards/iso639-2/php/code_changes.php) |
| [Set 3](https://iso639-3.sil.org/sites/iso639-3/files/downloads/iso-639-3.tab) | _three-letter language identifiers covering all individual languages, including living, extinct and ancient languages_       | SIL International      | [2024-04-15](https://iso639-3.sil.org/code_tables/download_tables)        |
| [Set 5](http://id.loc.gov/vocabulary/iso639-5.tsv)                             | _three-letter language identifiers covering a larger set of language groups, living and extinct_                             | Library of Congress    | [2013-02-11](https://www.loc.gov/standards/iso639-5/changes.php)          |

To learn more about how the source tables are processed by the `iso639-lang` library, read the [`generate.py`](https://github.com/LBeaudoux/iso639/blob/master/generate.py) script.
<|MERGE_RESOLUTION|>--- conflicted
+++ resolved
@@ -131,37 +131,21 @@
 
 ### In Data Structures
 
-<<<<<<< HEAD
+As `Lang` is hashable, `Lang` instances can be added to a set or used as dictionary keys.
+```python
+>>> {Lang("de"): "foo", Lang("fr"):  "bar"}
+{Lang(name='German', pt1='de', pt2b='ger', pt2t='deu', pt3='deu', pt5=''): 'foo', Lang(name='French', pt1='fr', pt2b='fre', pt2t='fra', pt3='fra', pt5=''): 'bar'}
+```
+
 Lists of `Lang` instances are sortable by name. 
 ```python
 >>> [lg.name for lg in sorted([Lang("deu"), Lang("rus"), Lang("eng")])]
 ['English', 'German', 'Russian']
 ```
-As `Lang` is hashable, `Lang` instances can be added to a set or used as dictionary keys.
-```python
-=======
-As `Lang` is hashable, `Lang` instances can be added to a set or used as dictionary keys.
-```python
->>>>>>> 49a807ec
->>> {Lang("de"): "foo", Lang("fr"):  "bar"}
-{Lang(name='German', pt1='de', pt2b='ger', pt2t='deu', pt3='deu', pt5=''): 'foo', Lang(name='French', pt1='fr', pt2b='fre', pt2t='fra', pt3='fra', pt5=''): 'bar'}
-```
-
-<<<<<<< HEAD
+
 ### Iterator
 
-`iter_langs` iterates through all possible `Lang` instances, ordered alphabetically by name.
-=======
-Lists of `Lang` instances are sortable by name. 
-```python
->>> [lg.name for lg in sorted([Lang("deu"), Lang("rus"), Lang("eng")])]
-['English', 'German', 'Russian']
-```
-
-### Iterator
-
 `iter_langs()` iterates through all possible `Lang` instances, ordered alphabetically by name.
->>>>>>> 49a807ec
 
 ```python
 >>> from iso639 import iter_langs
